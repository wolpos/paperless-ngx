--- conflicted
+++ resolved
@@ -46,16 +46,14 @@
  * The `docker route`_
 
 
-The `vagrant route`_ is quick & easy, but means you're running a VM which comes
-with memory consumption, cpu overhead etc. The `docker route`_ offer the same
-simplicity a vagrant with less ressources consumption. Only the native usage
-under linux is documented you will need to adapt the documentation when using
-`Docker machine`_.
+The `Vagrant route`_ is quick & easy, but means you're running a VM which comes
+with memory consumption, cpu overhead etc. The `docker route`_ offers the same
+simplicity as Vagrant with lower resource consumption.
 
 The `bare metal route`_ is a bit more complicated to setup but makes it easier
 should you want to contribute some code back.
 
-.. _vagrant route: setup-installation-vagrant_
+.. _Vagrant route: setup-installation-vagrant_
 .. _docker route: setup-installation-docker_
 .. _bare metal route: setup-installation-bare-metal_
 .. _Docker Machine: https://docs.docker.com/machine/
@@ -68,16 +66,11 @@
 
 1. Install the requirements as per the :ref:`requirements <requirements>` page.
 2. Within the extract of master.zip go to the ``src`` directory.
-<<<<<<< HEAD
 3. Copy ``../paperless.conf.example`` to ``/etc/paperless.conf`` and open it in
-   your favourite editor.  Because this file contains passwords it should only
-   be readable by user root and paperless!  Set the values for:
-=======
-3. Copy ``../paperless.conf.example`` to ``/etc/paperless.conf``. This file
-   contains passwords it should only be readable by user root and paperless !
+   your favourite editor.  As this file contains passwords.  It should only be
+   readable by user root and paperless!  Set the values for:
 
    Set the values for:
->>>>>>> 6fd9995a
 
     * ``PAPERLESS_CONSUMPTION_DIR``: this is where your documents will be
       dumped to be consumed by Paperless.
@@ -94,9 +87,9 @@
 6. Start the webserver with ``./manage.py runserver <IP>:<PORT>``.
    If no specifc IP or port are given, the default is ``127.0.0.1:8000``
    also known as http://localhost:8000/.
-   You should now be able to visit your (empty) installation at `Paperless webserver`_
-   or whatever you chose before.  You can login with the user/pass you created in
-   #5.
+   You should now be able to visit your (empty) installation at
+   `Paperless webserver`_ or whatever you chose before.  You can login with the
+   user/pass you created in #5.
 
 7. In a separate window, change to the ``src`` directory in this repo again,
    but this time, you should start the consumer script with
@@ -108,7 +101,7 @@
 
 .. caution::
 
-    This installation is not secure. Once everything is working head up to
+    This installation is not secure. Once everything is working head over to
     `Making things more permanent`_
 
 .. _Paperless webserver: http://127.0.0.1:8000
@@ -321,16 +314,18 @@
 .. _Vagrant: https://vagrantup.com/
 .. _Paperless server: http://172.28.128.4:8000
 
+
 .. _setup-permanent:
 
 Making Things a Little more Permanent
 -------------------------------------
 
 Once you've tested things and are happy with the work flow, you should secure
-the installation and automate the process of starting the webserver and consumer.
-
-
-.. _setup-webserver:
+the installation and automate the process of starting the webserver and
+consumer.
+
+
+.. _setup-permanent-webserver:
 
 Using a Real Webserver
 ++++++++++++++++++++++
@@ -339,18 +334,19 @@
 job well enough on a home network. However it is heavily discouraged to use
 it for more than that.
 
-If you want to do things right you should use a real webserver capable of handling
-more than one thread. You will also have to let the webserver serve the static
-files (CSS, JavaScript) from the directory configured in ``PAPERLESS_STATICDIR``.
-The default static files directory is ``../static``.
+If you want to do things right you should use a real webserver capable of
+handling more than one thread. You will also have to let the webserver serve
+the static files (CSS, JavaScript) from the directory configured in
+``PAPERLESS_STATICDIR``.  The default static files directory is ``../static``.
 
 For that you need to activate your virtual environment and collect the static
-file with the command:
+files with the command:
 
 .. code:: bash
 
     $ cd <paperless directory>/src
     $ ./manage.py collectstatic
+
 
 Apache
 ~~~~~~
@@ -385,10 +381,10 @@
 Nginx + Gunicorn
 ~~~~~~~~~~~~~~~~
 
-If you're using Nginx, the most common setup is to combine it with a Python-based
-server like Gunicorn so that Nginx is acting as a proxy.  Below is a copy of a
-simple Nginx configuration fragment making use of a gunicorn instance listening
-on localhost port 8000.
+If you're using Nginx, the most common setup is to combine it with a
+Python-based server like Gunicorn so that Nginx is acting as a proxy.  Below is
+a copy of a simple Nginx configuration fragment making use of a gunicorn
+instance listening on localhost port 8000.
 
 .. code:: nginx
 
@@ -425,14 +421,6 @@
     $ <path-to-paperless-virtual-environment>/bin/gunicorn <path-to-paperless>/src/paperless.wsgi -w 2
 
 
-.. _setup-subdirectory:
-
-Consumer
-++++++++
-
-Once you've tested things and are happy with the work flow, you can automate
-the process of starting the webserver and consumer automatically.
-
 .. _setup-permanent-standard-systemd:
 
 Standard (Bare Metal + Systemd)
@@ -444,17 +432,19 @@
 1. You'll need to create a group and user called ``paperless`` (without login)
 2. Setup Paperless to be in a place that this new user can read and write to.
 3. Ensure ``/etc/paperless`` is readable by the ``paperless`` user.
-4. Copy the service file from the ``scripts`` directory to ``/etc/systemd/system``.
+4. Copy the service file from the ``scripts`` directory to
+   ``/etc/systemd/system``.
 
 .. code-block:: bash
 
     $ cp /path/to/paperless/scripts/paperless-consumer.service /etc/systemd/system/
     $ cp /path/to/paperless/scripts/paperless-webserver.service /etc/systemd/system/
 
-5. Edit the service file to point the ``ExecStart`` line to the proper location of
-   your paperless install, referencing the appropriate Python binary. For example:
+5. Edit the service file to point the ``ExecStart`` line to the proper location
+   of your paperless install, referencing the appropriate Python binary. For
+   example:
    ``ExecStart=/path/to/python3 /path/to/paperless/src/manage.py document_consumer``.
-6. Start and enable (so they start on boot) the services
+6. Start and enable (so they start on boot) the services.
 
 .. code-block:: bash
 
@@ -463,8 +453,8 @@
     $ systemctl start paperless-consumer
     $ systemctl start paperless-webserver
 
-.. _setup-permanent-vagrant:
-
+
+.. _setup-permanent-standard-upstart:
 
 Standard (Bare Metal + Upstart)
 ~~~~~~~~~~~~~~~~~~~~~~~~~~~~~~~
@@ -522,18 +512,21 @@
 
 .. _Upstart: http://upstart.ubuntu.com/
 
+
 Vagrant
 ~~~~~~~
 
 You may use the Ubuntu explanation above. Replace
 ``(local-filesystems and net-device-up IFACE=eth0)`` with ``vagrant-mounted``.
 
+
 .. _setup-permanent-docker:
 
 Docker
 ~~~~~~
 
-If you're using Docker, you can set a restart-policy_ in the ``docker-compose.yml``
-to have the containers automatically start with the Docker daemon.
+If you're using Docker, you can set a restart-policy_ in the
+``docker-compose.yml`` to have the containers automatically start with the
+Docker daemon.
 
 .. _restart-policy: https://docs.docker.com/engine/reference/commandline/run/#restart-policies-restart