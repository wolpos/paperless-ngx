--- conflicted
+++ resolved
@@ -1,11 +1,7 @@
 {
     "_meta": {
         "hash": {
-<<<<<<< HEAD
-            "sha256": "bcce08eba4237bdef51daee4d88f26e624104b1907ed7bd8f93ac5ab27c995fa"
-=======
             "sha256": "5d6da0ede3fc7dd05c9a1d836bf8786285b10b6134e763d06ee90d6e1ccb2be7"
->>>>>>> c2177598
         },
         "pipfile-spec": 6,
         "requires": {},
@@ -2765,34 +2761,6 @@
             "markers": "python_full_version < '3.11.0a7'",
             "version": "==2.0.1"
         },
-<<<<<<< HEAD
-        "tornado": {
-            "hashes": [
-                "sha256:1d54d13ab8414ed44de07efecb97d4ef7c39f7438cf5e976ccd356bebb1b5fca",
-                "sha256:20f638fd8cc85f3cbae3c732326e96addff0a15e22d80f049e00121651e82e72",
-                "sha256:5c87076709343557ef8032934ce5f637dbb552efa7b21d08e89ae7619ed0eb23",
-                "sha256:5f8c52d219d4995388119af7ccaa0bcec289535747620116a58d830e7c25d8a8",
-                "sha256:6fdfabffd8dfcb6cf887428849d30cf19a3ea34c2c248461e1f7d718ad30b66b",
-                "sha256:87dcafae3e884462f90c90ecc200defe5e580a7fbbb4365eda7c7c1eb809ebc9",
-                "sha256:9b630419bde84ec666bfd7ea0a4cb2a8a651c2d5cccdbdd1972a0c859dfc3c13",
-                "sha256:b8150f721c101abdef99073bf66d3903e292d851bee51910839831caba341a75",
-                "sha256:ba09ef14ca9893954244fd872798b4ccb2367c165946ce2dd7376aebdde8e3ac",
-                "sha256:d3a2f5999215a3a06a4fc218026cd84c61b8b2b40ac5296a6db1f1451ef04c1e",
-                "sha256:e5f923aa6a47e133d1cf87d60700889d7eae68988704e20c75fb2d65677a8e4b"
-            ],
-            "markers": "python_version >= '3.7'",
-            "version": "==6.2"
-        },
-        "tox": {
-            "hashes": [
-                "sha256:5d214ce3e480e3b2cce72dbc9e832296387e7311f76b70de4a649636d02e34c9",
-                "sha256:d6b9f9f77796fcb1260d46f12dd4d6ebcc16bb73e72f7a683421b365491a912e"
-            ],
-            "index": "pypi",
-            "version": "==4.1.1"
-        },
-=======
->>>>>>> c2177598
         "typing-extensions": {
             "hashes": [
                 "sha256:1511434bb92bf8dd198c12b1cc812e800d4181cfcb867674e0f8279cc93087aa",
@@ -2856,11 +2824,7 @@
                 "sha256:83a28fcb75844b5c0cdaf5aa4003c2d728c77e05f5aeabe8e95e56727005fbaa",
                 "sha256:a7a22e05929290a67401440b39690ae6563279bced5f314609d9d03798f56766"
             ],
-<<<<<<< HEAD
-            "markers": "python_version < '3.9'",
-=======
             "markers": "python_version < '3.10'",
->>>>>>> c2177598
             "version": "==3.11.0"
         }
     }
